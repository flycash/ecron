--- conflicted
+++ resolved
@@ -12,32 +12,20 @@
 	// EventTypePreempted 抢占了一个任务
 	EventTypePreempted = "preempted"
 	// EventTypeDeleted 某一个任务被删除了
-<<<<<<< HEAD
-	EventTypeDeleted   = "deleted"
-	EventTypeCreated   = "created"
-	EventTypeRunnable  = "runnable"
-	EventTypeEnd       = "end"
-	EventTypeDiscarded = "discarded"
-
-	Stop = "stop"
-=======
 	EventTypeDeleted  = "deleted"
 	EventTypeCreated  = "created"
 	EventTypeRunnable = "runnable"
 	EventTypeEnd      = "end"
->>>>>>> 5b218bfc
 )
 
 type Storager interface {
 	// Events
+	// ctx 结束的时候，Storage 也要结束
 	// 实现者需要处理 taskEvents
-	Events(taskEvents <-chan task.Event) (<-chan Event, error)
-	Close() error
+	Events(ctx context.Context, taskEvents <-chan task.Event) (<-chan Event, error)
+	TaskDAO
+}
 
-<<<<<<< HEAD
-	Add(ctx context.Context, t task.Task) (int64, error)
-	Update(ctx context.Context, t task.Task) error
-=======
 type TaskDAO interface {
 	Get(ctx context.Context, taskId int64) (*task.Task, error)
 	Add(ctx context.Context, t *task.Task) (int64, error)
@@ -46,16 +34,11 @@
 	CompareAndUpdateTaskStatus(ctx context.Context, taskId int64, old, new string) error
 	CompareAndUpdateTaskExecutionStatus(ctx context.Context, taskId int64, old, new string) error
 	Delete(ctx context.Context, taskId int64) error
->>>>>>> 5b218bfc
 }
 
 type Event struct {
 	Type EventType
-<<<<<<< HEAD
-	Task task.Task
-=======
 	Task *task.Task
->>>>>>> 5b218bfc
 }
 
 type Status struct {
