--- conflicted
+++ resolved
@@ -3,11 +3,7 @@
 import (
 	"context"
 
-<<<<<<< HEAD
-	"github.com/gotomicro/ecron/internal/task"
-=======
 	"github.com/ecodeclub/ecron/internal/task"
->>>>>>> 5b218bfc
 )
 
 type EventType string
@@ -16,7 +12,6 @@
 	// EventTypePreempted 抢占了一个任务
 	EventTypePreempted = "preempted"
 	// EventTypeDeleted 某一个任务被删除了
-<<<<<<< HEAD
 	EventTypeDeleted   = "deleted"
 	EventTypeCreated   = "created"
 	EventTypeRunnable  = "runnable"
@@ -24,12 +19,6 @@
 	EventTypeDiscarded = "discarded"
 
 	Stop = "stop"
-=======
-	EventTypeDeleted  = "deleted"
-	EventTypeCreated  = "created"
-	EventTypeRunnable = "runnable"
-	EventTypeEnd      = "end"
->>>>>>> 5b218bfc
 )
 
 type Storager interface {
