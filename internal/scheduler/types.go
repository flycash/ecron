package scheduler

import (
<<<<<<< HEAD
=======
	"context"
>>>>>>> 5b218bfc
	"sync"
	"time"

	"github.com/ecodeclub/ecron/internal/executor"
	"github.com/ecodeclub/ecron/internal/storage"
	"github.com/ecodeclub/ecron/internal/task"
	"github.com/gorhill/cronexpr"
	"github.com/gotomicro/ekit/queue"
)

type Scheduler struct {
<<<<<<< HEAD
	s          storage.Storage
	tasks      map[string]scheduledTask
	executors  map[string]executor.Executor
	mux        sync.Mutex
	readyTasks *queue.DelayQueue[execution]
	taskEvents chan task.Event
}

type scheduledTask struct {
	task       *task.Task
	executeId  int64
	executor   executor.Executor
	expr       *cronexpr.Expression
	stopped    bool
	taskEvents chan task.Event
=======
	s             storage.Storager
	tasks         map[string]scheduledTask
	executors     map[string]executor.Executor
	mux           sync.Mutex
	readyTasks    *queue.DelayQueue[execution]
	taskEvents    chan task.Event
	executeEvents chan executeEvent
}

type scheduledTask struct {
	ctx       context.Context
	task      *task.Task
	executeId int64
	executor  executor.Executor
	expr      *cronexpr.Expression
	stopped   bool
}

type executeEvent struct {
	task  scheduledTask
	event executor.Event
>>>>>>> 5b218bfc
}

type execution struct {
	*scheduledTask
	time time.Time
}

func (e execution) Delay() time.Duration {
	//return e.time.Sub(time.Now())
	return time.Until(e.time)
}<|MERGE_RESOLUTION|>--- conflicted
+++ resolved
@@ -1,10 +1,7 @@
 package scheduler
 
 import (
-<<<<<<< HEAD
-=======
 	"context"
->>>>>>> 5b218bfc
 	"sync"
 	"time"
 
@@ -16,23 +13,6 @@
 )
 
 type Scheduler struct {
-<<<<<<< HEAD
-	s          storage.Storage
-	tasks      map[string]scheduledTask
-	executors  map[string]executor.Executor
-	mux        sync.Mutex
-	readyTasks *queue.DelayQueue[execution]
-	taskEvents chan task.Event
-}
-
-type scheduledTask struct {
-	task       *task.Task
-	executeId  int64
-	executor   executor.Executor
-	expr       *cronexpr.Expression
-	stopped    bool
-	taskEvents chan task.Event
-=======
 	s             storage.Storager
 	tasks         map[string]scheduledTask
 	executors     map[string]executor.Executor
@@ -54,7 +34,6 @@
 type executeEvent struct {
 	task  scheduledTask
 	event executor.Event
->>>>>>> 5b218bfc
 }
 
 type execution struct {
