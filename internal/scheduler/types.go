--- conflicted
+++ resolved
@@ -1,16 +1,6 @@
 package scheduler
 
 import (
-<<<<<<< HEAD
-	"sync"
-	"time"
-
-	"github.com/gorhill/cronexpr"
-	"github.com/gotomicro/ecron/internal/executor"
-	"github.com/gotomicro/ecron/internal/storage"
-	"github.com/gotomicro/ecron/internal/task"
-=======
-	"context"
 	"sync"
 	"time"
 
@@ -18,12 +8,10 @@
 	"github.com/ecodeclub/ecron/internal/storage"
 	"github.com/ecodeclub/ecron/internal/task"
 	"github.com/gorhill/cronexpr"
->>>>>>> 5b218bfc
-	"github.com/gotomicro/ekit/queue"
+	"github.com/ecodeclub/ekit/queue"
 )
 
 type Scheduler struct {
-<<<<<<< HEAD
 	s          storage.Storager
 	tasks      map[string]scheduledTask
 	executors  map[string]executor.Executor
@@ -39,29 +27,6 @@
 	expr       *cronexpr.Expression
 	stopped    bool
 	taskEvents chan task.Event
-=======
-	s             storage.Storager
-	tasks         map[string]scheduledTask
-	executors     map[string]executor.Executor
-	mux           sync.Mutex
-	readyTasks    *queue.DelayQueue[execution]
-	taskEvents    chan task.Event
-	executeEvents chan executeEvent
-}
-
-type scheduledTask struct {
-	ctx       context.Context
-	task      *task.Task
-	executeId int64
-	executor  executor.Executor
-	expr      *cronexpr.Expression
-	stopped   bool
-}
-
-type executeEvent struct {
-	task  scheduledTask
-	event executor.Event
->>>>>>> 5b218bfc
 }
 
 type execution struct {
@@ -70,6 +35,6 @@
 }
 
 func (e execution) Delay() time.Duration {
-	//return e.time.Sub(time.Now())
+	// return e.time.Sub(time.Now())
 	return time.Until(e.time)
 }