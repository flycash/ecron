--- conflicted
+++ resolved
@@ -21,36 +21,14 @@
 	EventTypeFailed = "failed"
 	// EventTypeSuccess 任务运行成功
 	EventTypeSuccess = "success"
-<<<<<<< HEAD
-	EventTypeInit    = "init"
-=======
 	// EventTypeInit 任务创建成功
 	EventTypeInit = "init"
->>>>>>> 5b218bfc
 )
 
 type Config struct {
 	Name       string
 	Cron       string
 	Type       Type
-<<<<<<< HEAD
-	Parameters []byte
-}
-
-// 通过TaskId关联任务详情
-//type Task struct {
-//	Parameters
-//	TaskId int64
-//	Epoch  int64
-//}
-
-// Task 任务的抽象接口
-// ID 是全局唯一标识，而 Config 中的 Name 是一种用户友好标识。
-// 那么对于 Name 是否是全局唯一，这里并不做此规定，而是完全取决于具体的实现。
-type Task interface {
-	ID() int64
-	Config() Config
-=======
 	Parameters string
 }
 
@@ -60,7 +38,6 @@
 	Config
 	TaskId int64
 	Epoch  int64
->>>>>>> 5b218bfc
 }
 
 type Event struct {
